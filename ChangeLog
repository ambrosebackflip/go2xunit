<<<<<<< HEAD
2014-02-19 version 0.2.10
    * Add skipped to XML output (John Khvatov, github pull #15)
=======
2014-04-22 version 0.2.10
    * Handle empty directories and panic in tests (Jiri Sima PR #4)
>>>>>>> 2e7820e3

2014-02-19 version 0.2.9
    * More permissive test names (github #13)

2014-02-19 version 0.2.8
    * Fixed running examples (Luke Curley, github #11)

2014-02-19 version 0.2.7
    * Handle build failures (John Khvatov, github pull #9)

2014-01-17 version 0.2.6
    * Handle error in last test (Daniel Speed, github pull #4)

2013-10-21 version 0.2.5
    * Handle SKIP (Yukinari Toyota)

2013-10-21 version 0.2.4
    * Handle passing suites (cee-dub in github pull #3)

2013-09-27 version 0.2.3
    * Handle [no test files] (issue #4)

2013-09-17 version 0.2.2
    * Add "testsuites" when multiple (issue #3)

2013-09-14 version 0.2.1
    * More code cleanup

2013-09-14 version 0.2.0
    * gocheck support
    * Some cleanup

2013-07-29 version 0.1.3
    * suites added (using package name as suite name)

2013-06-18 version 0.1.2
    * testcases node added for bamboo compatibility, some dummy change. 
    * xml generation now use template engine

2012-07-23 version 0.1.1
    * Fix edge case with FAIL (thanks Thomas Pelletier)

2012-04-06 version 0.1.0
    * Initial release<|MERGE_RESOLUTION|>--- conflicted
+++ resolved
@@ -1,10 +1,8 @@
-<<<<<<< HEAD
-2014-02-19 version 0.2.10
+2014-05-13 version 0.2.11
     * Add skipped to XML output (John Khvatov, github pull #15)
-=======
+
 2014-04-22 version 0.2.10
     * Handle empty directories and panic in tests (Jiri Sima PR #4)
->>>>>>> 2e7820e3
 
 2014-02-19 version 0.2.9
     * More permissive test names (github #13)
